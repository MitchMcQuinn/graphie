--- conflicted
+++ resolved
@@ -2,29 +2,14 @@
 import json
 import importlib
 import re
-import time
 import logging
-<<<<<<< HEAD
-import threading
-from collections import deque
-=======
 import uuid
->>>>>>> a09be3e4
 from dotenv import load_dotenv
-from fixed_engine import FixedWorkflowEngine, PendingPath
 
 # Set up logging
 logging.basicConfig(level=logging.INFO)
 logger = logging.getLogger(__name__)
 
-<<<<<<< HEAD
-class SyncedWorkflowEngine(FixedWorkflowEngine):
-    """
-    Enhanced workflow engine with variable synchronization support.
-    This engine extends the fixed engine by adding variable readiness checks
-    that continue to retry indefinitely as long as the session is active.
-    """
-=======
 # Load environment variables
 load_dotenv('.env.local')
 
@@ -90,28 +75,12 @@
         # For backward compatibility
         self.session_data = {}
         self.current_step = None
->>>>>>> a09be3e4
-    
-    def __init__(self, max_parallel_paths=5, retry_delay=0.5):
-        """
-        Initialize the synced workflow engine
-        
-        Args:
-            max_parallel_paths: Maximum number of parallel paths to process
-            retry_delay: Delay in seconds between retries for variable readiness
-        """
-        # Call parent constructor without arguments
-        super().__init__()
-        
-        # Set max_parallel_paths manually
-        self.max_parallel_paths = max_parallel_paths
-        self.retry_delay = retry_delay
-        self.deferred_steps = {}  # Track steps deferred due to missing variables
-        self.session_active = True
-    
-<<<<<<< HEAD
-    def _replace_variables(self, text, session_data):
-=======
+    
+    def close(self):
+        """Close the Neo4j driver connection"""
+        if self.driver:
+            self.driver.close()
+    
     def _get_session_data(self, session_id):
         """Get session data for a given session ID, creating it if it doesn't exist"""
         if session_id not in self.sessions:
@@ -136,35 +105,15 @@
             self.sessions[self.current_session_id]['current_step'] = self.current_step
     
     def start_workflow(self, session_id=None):
->>>>>>> a09be3e4
-        """
-        Replace variable references in text with their values, with enhanced retry logic
+        """
+        Start a new workflow from the root node
         
         Args:
-<<<<<<< HEAD
-            text: The text with variables to replace
-            session_data: The session object to store state
-=======
             session_id: Session ID to use for this workflow
->>>>>>> a09be3e4
             
         Returns:
-            The text with variables replaced, or None if variables aren't ready
-        """
-<<<<<<< HEAD
-        # Find all variable references with pattern @{node_id}.key or @{node_id}.key|default
-        pattern = r'@\{([^}]+)\}\.(\w+)(?:\|([^@]*))?'
-        
-        # First, collect all matches
-        matches = []
-        for match in re.finditer(pattern, text):
-            full_match = match.group(0)  # The entire matched text
-            node_id = match.group(1)
-            key = match.group(2)
-            default_value = match.group(3) if match.lastindex >= 3 else None
-            
-            matches.append((full_match, node_id, key, default_value))
-=======
+            The result of the first action, or None if waiting for input
+        """
         # Generate a session ID if not provided
         if not session_id:
             session_id = str(uuid.uuid4())
@@ -277,47 +226,33 @@
                 'function': 'utils.reply.reply',
                 'input': '{"reply": "Hello! This is a mock response since Neo4j is not configured."}'
             }
->>>>>>> a09be3e4
-        
-        # Log for debugging
-        logger.info(f"Found variable references: {matches}")
-        logger.info(f"Current session data keys: {list(session_data.keys())}")
-        
-        # Check if all required variables are ready
-        missing_variables = []
-        for full_match, node_id, key, default_value in matches:
-            if key not in session_data and default_value is None:
-                missing_variables.append(f"@{{{node_id}}}.{key}")
-        
-        # If any variables are missing, return None to indicate we need to defer
-        if missing_variables:
-            logger.warning(f"Variables not ready: {missing_variables}. Will retry later.")
+        
+        with self.driver.session() as session:
+            result = session.run(
+                "MATCH (n:STEP) WHERE n.id = 'root' RETURN n"
+            )
+            record = result.single()
+            if record:
+                return dict(record['n'])
+            else:
+                raise Exception("Root node not found in the workflow")
+    
+    def process_current_step(self):
+        """
+        Process the current step in the workflow
+        
+        Returns:
+            The result of the action, or None if waiting for input
+        """
+        if not self.current_step:
+            # This was raising an error, but if the workflow is complete,
+            # this is expected and should not be treated as an error
+            logger.info("No current step to process - workflow may be complete")
             return None
         
-<<<<<<< HEAD
-        # Now process each match and replace in the text (all variables are available)
-        modified_text = text
-        for full_match, node_id, key, default_value in matches:
-            # Check if the key exists in session data
-            if key in session_data:
-                value = session_data[key]
-                
-                # If this is a JSON string, properly escape the value
-                if '"' in text and ('"' + full_match in text or full_match + '"' in text):
-                    replacement = json.dumps(str(value))[1:-1]  # Remove the outer quotes
-                    logger.info(f"JSON escaping and replacing '{full_match}' with value '{replacement}' from session")
-                else:
-                    replacement = str(value)
-                    logger.info(f"Replacing '{full_match}' with value '{replacement}' from session")
-            elif default_value is not None:
-                # If this is a JSON string, properly escape the default value
-                if '"' in text and ('"' + full_match in text or full_match + '"' in text):
-                    replacement = json.dumps(default_value)[1:-1]
-                    logger.info(f"JSON escaping and using default value '{replacement}' for variable @{{{node_id}}}.{key}")
-                else:
-                    replacement = default_value
-                    logger.info(f"Variable @{{{node_id}}}.{key} not found in session data, using default value '{default_value}'")
-=======
+        current_step_id = self.current_step.get('id', 'unknown')
+        logger.info(f"Processing step: {current_step_id}")
+        
         # If this step has a function to execute
         if 'function' in self.current_step and self.current_step['function']:
             # Parse the function name (assuming module.function format)
@@ -410,72 +345,30 @@
                 logger.info(f"Moving from step {previous_step.get('id')} to {self.current_step.get('id')} (no function to execute)")
                 # Return a default result to indicate the step was processed
                 return True
->>>>>>> a09be3e4
             else:
-                # This should never happen since we check for missing variables earlier
-                logger.error(f"Variable @{{{node_id}}}.{key} not found in session data and no default provided")
-                continue
-            
-            # Replace the entire matched pattern with the replacement value
-            modified_text = modified_text.replace(full_match, replacement)
-        
-        return modified_text
-    
-    def _process_step(self, step, session_data):
-        """
-        Process a step in the workflow with variable readiness checks
-        
-        Args:
-            step: The step to process
-            session_data: The session object to store state
-            
-        Returns:
-            The result of processing the step, or None if deferred
-        """
-        step_id = step.get('id', 'unknown')
-        
-        # Check if this step is a function step
-        if 'function' not in step or not step['function']:
-            logger.warning(f"Step {step_id} has no function defined")
-            return False
-        
-        # Get the function input data
-        input_data = {}
-        if 'input' in step and step['input']:
-            try:
-                if isinstance(step['input'], str):
-                    input_data = json.loads(step['input'])
-                else:
-                    input_data = step['input']
-            except json.JSONDecodeError as e:
-                logger.error(f"Error parsing input JSON for step {step_id}: {str(e)}")
-                return False
-        
-        # Process variable references in the input
+                logger.info(f"No next step after {previous_step.get('id')}, workflow complete")
+                logger.info("Workflow completed (no more steps)")
+                return None
+    
+    def _get_next_step(self):
+        """
+        Get the next step in the workflow based on NEXT relationships
+        """
+        if not self.current_step:
+            logger.error("No current step to find next from")
+            return
+        
+        current_id = self.current_step['id']
+        logger.info(f"Finding next step from: {current_id}")
+        
+        if not self.driver:
+            # Mock next step for demonstration
+            if current_id == 'root':
+                logger.warning("Using mock next step")
+                self.current_step = None
+                return
+        
         try:
-<<<<<<< HEAD
-            processed_input = self._process_variables(input_data, session_data)
-            
-            # If variable resolution failed due to missing variables
-            if processed_input is None:
-                step_key = f"{step_id}_{id(step)}"
-                logger.info(f"Deferring execution of step {step_id} - required variables not ready")
-                
-                # Record this step as deferred
-                if step_key not in self.deferred_steps:
-                    self.deferred_steps[step_key] = {
-                        'step': step,
-                        'attempts': 0,
-                        'last_attempt': time.time()
-                    }
-                else:
-                    self.deferred_steps[step_key]['attempts'] += 1
-                    self.deferred_steps[step_key]['last_attempt'] = time.time()
-                
-                # Schedule a retry after delay (non-blocking)
-                threading.Timer(self.retry_delay, self._retry_deferred_step, 
-                               args=[step_key, session_data]).start()
-=======
             with self.driver.session() as session:
                 query = """
                     MATCH (current:STEP {id: $id})-[r:NEXT]->(next:STEP)
@@ -517,19 +410,26 @@
                         logger.info(f"Taking unconditional transition to {next_id}")
                         self.current_step = next_step
                         return
->>>>>>> a09be3e4
-                
-                # Return None to indicate this step was deferred
-                return None
+                
+                # If we get here, there were no valid next steps
+                logger.info(f"No valid next steps from {current_id}")
+                self.current_step = None
         except Exception as e:
-            logger.error(f"Error processing variables for step {step_id}: {str(e)}", exc_info=True)
-            return False
-        
-        # Now continue with the regular step processing from the parent class
-        input_data = processed_input
-        
+            logger.error(f"Error getting next step: {str(e)}", exc_info=True)
+            self.current_step = None
+    
+    def _process_condition(self, relationship):
+        """
+        Process a condition function in a NEXT relationship
+        
+        Args:
+            relationship: Dict with the relationship properties
+            
+        Returns:
+            Boolean indicating if the condition is satisfied
+        """
         # Parse the function name (assuming module.function format)
-        function_spec = step['function']
+        function_spec = relationship['function']
         if '.' in function_spec:
             parts = function_spec.split('.')
             if len(parts) == 2:
@@ -543,69 +443,32 @@
             module_name = 'utils'
             function_name = function_spec
         
+        # Parse the input JSON
+        input_data = {}
+        if 'input' in relationship and relationship['input']:
+            try:
+                input_data = json.loads(relationship['input'])
+                
+                # Process variable references in the input
+                input_data = self._process_variables(input_data)
+            except json.JSONDecodeError as e:
+                logger.error(f"Error parsing condition input JSON: {str(e)}")
+                return False
+        
         # Import the module and get the function
         try:
-            logger.info(f"Importing module {module_name} and function {function_name}")
+            logger.info(f"Importing module {module_name} and function {function_name} for condition")
             module = importlib.import_module(f"{module_name}")
             function = getattr(module, function_name)
             
             # Execute the function
-            result = function(session_data, input_data)
-            logger.info(f"Executed function {function_spec} for step {step_id}")
-            
-            # If the function set a last_reply, log it
-            if 'last_reply' in session_data:
-                logger.info(f"After function execution, last_reply in session: {session_data['last_reply']}")
-            else:
-                logger.info(f"After function execution, last_reply in session: NOT FOUND")
-            
-            return result
+            return function(self.session_data, input_data)
         except Exception as e:
-            logger.error(f"Error executing function {function_spec} for step {step_id}: {str(e)}", exc_info=True)
+            logger.error(f"Error executing condition function {function_spec}: {str(e)}")
             return False
     
-    def _retry_deferred_step(self, step_key, session_data):
-        """
-<<<<<<< HEAD
-        Retry a deferred step after a delay
-        
-        Args:
-            step_key: The key for the deferred step
-            session_data: The session object to store state
-        """
-        # Check if we should stop retrying
-        if not self.session_active:
-            logger.info(f"Session no longer active, stopping retries for step {step_key}")
-            if step_key in self.deferred_steps:
-                del self.deferred_steps[step_key]
-            return
-        
-        # Check if the step is still deferred
-        if step_key not in self.deferred_steps:
-            return
-        
-        deferred_info = self.deferred_steps[step_key]
-        step = deferred_info['step']
-        attempts = deferred_info['attempts']
-        
-        logger.info(f"Retrying deferred step {step.get('id', 'unknown')} (attempt {attempts+1})")
-        
-        # Try to process the step
-        result = self._process_step(step, session_data)
-        
-        # If the step was successful or returned a definite error (not None),
-        # remove it from deferred steps
-        if result is not None:
-            logger.info(f"Deferred step {step.get('id', 'unknown')} successfully processed")
-            del self.deferred_steps[step_key]
-            
-            # Continue processing the workflow from this step
-            self.current_step = step
-            self._continue_from_step(step, session_data)
-        # Otherwise it's still waiting for variables and will be retried later
-    
-    def _continue_from_step(self, step, session_data):
-=======
+    def _process_variables(self, data):
+        """
         Process variable references in the input data recursively
         
         Args:
@@ -780,28 +643,10 @@
         return text
     
     def continue_workflow(self, user_input=None, session_id=None):
->>>>>>> a09be3e4
-        """
-        Continue processing the workflow from a completed step
+        """
+        Continue the workflow after user input
         
         Args:
-<<<<<<< HEAD
-            step: The completed step
-            session_data: The session object to store state
-        """
-        # Get the next steps
-        next_steps = self._get_next_steps(step, session_data)
-        
-        if next_steps:
-            # Add new pending paths for each next step
-            for i, next_step in enumerate(next_steps):
-                new_path = PendingPath(
-                    next_step, 
-                    f"deferred_retry_branch_{i}_{time.time()}"
-                )
-                logger.info(f"Created new path {new_path.path_id} from step {step.get('id', 'unknown')} to step {next_step.get('id', 'unknown')}")
-                self.pending_paths.append(new_path)
-=======
             user_input: The user's input text
             session_id: The session ID to continue
             
@@ -871,34 +716,21 @@
                 # This is not an error if we've completed the workflow
                 logger.info("No current step to continue from - workflow may be complete")
                 return None
->>>>>>> a09be3e4
-            
-            # Process pending paths
-            self.process_pending_paths(session_data)
-    
-    def mark_session_inactive(self):
-        """Mark the session as inactive to stop retrying deferred steps"""
-        self.session_active = False
-        logger.info("Session marked as inactive, will stop retrying deferred steps")
-    
-    def get_deferred_steps_info(self):
-        """Get information about deferred steps"""
-        result = []
-        for key, info in self.deferred_steps.items():
-            step = info['step']
-            result.append({
-                'id': step.get('id', 'unknown'),
-                'attempts': info['attempts'],
-                'time_since_last_attempt': time.time() - info['last_attempt']
-            })
-        return result
-
-
-<<<<<<< HEAD
-def get_synced_workflow_engine(max_parallel_paths=5, retry_delay=0.5):
-    """Get a synced workflow engine instance"""
-    return SyncedWorkflowEngine(max_parallel_paths, retry_delay) 
-=======
+            
+            if not self.session_data.get('awaiting_input', False) and user_input is not None:
+                logger.warning(f"Received user input but not awaiting input. Current step: {self.current_step.get('id')}")
+        
+        # Only continue processing if we have a current step
+        if not self.current_step:
+            logger.info("Workflow already completed, no more steps to process")
+            return None
+        
+        # Continue processing steps
+        return self.process_current_step()
+
+# Singleton instance of the workflow engine
+_workflow_engine = None
+
 def get_workflow_engine():
     """Get the singleton workflow engine instance"""
     global _workflow_engine
@@ -916,5 +748,4 @@
 def has_session(session_id):
     """Check if a session exists in the workflow engine"""
     engine = get_workflow_engine()
-    return engine.has_session(session_id)
->>>>>>> a09be3e4
+    return engine.has_session(session_id)