import logging
import json
from utils.session_manager import get_session_manager
from utils.resolve_variable import process_variables
from engine import get_neo4j_driver

logger = logging.getLogger(__name__)

def request(session, input_data):
    """
    Human-in-the-loop request function that pauses the workflow until a user response is received.
    This function sets up the session to await user input, storing the question or statement
    to be displayed to the user in the front-end.
    
    Since Flask handles requests synchronously, this function doesn't actually block execution.
    Instead, it marks the session as awaiting input, which is checked by the workflow engine
    and API endpoints to pause processing until user input is received.
    
    Args:
        session: The current session object containing session_id
        input_data: Dict containing:
            - statement: The question or statement to ask the user
            - query: Alternative name for statement
    
    Returns:
        A dict with status 'waiting_for_input' indicating a request has been initiated
    """
    # Get the Neo4j driver
    driver = get_neo4j_driver()
    if not driver:
        logger.error("Neo4j driver not available")
        return {"error": "Neo4j connection unavailable"}
    
    # Get the session manager
    session_manager = get_session_manager(driver)
    if not session_manager:
        logger.error("Session manager not available")
        return {"error": "Session manager unavailable"}
    
    # Get the session ID
    session_id = session['id']
    
    # Extract the statement to show to the user
    # Support both 'statement' and 'query' parameter names
    statement = input_data.get('statement', input_data.get('query', 'What would you like to know?'))
    
    # Process any variable references in the statement
    if isinstance(statement, str) and '@{' in statement:
        statement = process_variables(driver, session_id, statement)
    
    # Get the current step ID for proper storage
    current_step_id = "unknown"
    try:
        status = session_manager.get_session_status(session_id)
        if 'next_steps' in status and status['next_steps'] and len(status['next_steps']) > 0:
            current_step_id = status['next_steps'][0]
    except Exception as e:
        logger.warning(f"Failed to get current step ID: {str(e)}")
    
    logger.info(f"Using step ID: {current_step_id} for request storage")
    
    # Store the statement in session memory
    step_id_request = f"request-{current_step_id}"
    session_manager.store_memory(session_id, step_id_request, {'statement': statement})
    
    # Also store directly under the step ID for reference variable compatibility
    session_manager.store_memory(session_id, current_step_id, {'response': statement})
    
    # Set the session status to awaiting input
    session_manager.set_session_status(session_id, 'awaiting_input')
    
    # Add the statement to chat history
    session_manager.add_assistant_message(session_id, statement)
    
    logger.info(f"Request function completed for session {session_id}, statement: {statement}")
    
    # Return a flag indicating we're waiting for user input
    return {
        'status': 'waiting_for_input',
        'statement': statement
    }

def handle_user_response(session, user_response):
    """
    Handle the user's response to a request
    
    Args:
        session: The current session object containing session_id
        user_response: The user's response text
        
    Returns:
        Dict with status 'input_received'
    """
    # Get the Neo4j driver
    driver = get_neo4j_driver()
    if not driver:
        logger.error("Neo4j driver not available")
        return {"error": "Neo4j connection unavailable"}
    
<<<<<<< HEAD
    # Store the user's input in a standardized key for other functions to access
    session['user_input'] = user_response
    
    # Mark the session as no longer awaiting input
    session['awaiting_input'] = False
=======
    # Get the session manager
    session_manager = get_session_manager(driver)
    if not session_manager:
        logger.error("Session manager not available")
        return {"error": "Session manager unavailable"}
>>>>>>> a09be3e4
    
    # Get the session ID
    session_id = session['id']
    
    # Get the current step ID for proper storage
    current_step_id = "unknown"
    try:
        status = session_manager.get_session_status(session_id)
        if 'next_steps' in status and status['next_steps'] and len(status['next_steps']) > 0:
            current_step_id = status['next_steps'][0]
    except Exception as e:
        logger.warning(f"Failed to get current step ID: {str(e)}")
    
    logger.info(f"Handling user response for session {session_id}, step: {current_step_id}")
    
    # Store the user's response in session memory
    step_id_response = f"response-{current_step_id}"
    session_manager.store_memory(session_id, step_id_response, {'response': user_response})
    
    # Also store directly under the step ID for reference variable compatibility
    session_manager.store_memory(session_id, current_step_id, {'response': user_response})
    
    # Add the user's response to chat history
    session_manager.add_user_message(session_id, user_response)
    
    # Set the session status to active
    session_manager.set_session_status(session_id, 'active')
    
    # Try to continue the workflow automatically
    try:
        from graph_engine import get_graph_workflow_engine
        engine = get_graph_workflow_engine()
        engine.process_workflow_steps(session_id)
    except Exception as e:
        logger.error(f"Error continuing workflow after user response: {str(e)}")
    
    return {'status': 'input_received'}<|MERGE_RESOLUTION|>--- conflicted
+++ resolved
@@ -97,19 +97,11 @@
         logger.error("Neo4j driver not available")
         return {"error": "Neo4j connection unavailable"}
     
-<<<<<<< HEAD
-    # Store the user's input in a standardized key for other functions to access
-    session['user_input'] = user_response
-    
-    # Mark the session as no longer awaiting input
-    session['awaiting_input'] = False
-=======
     # Get the session manager
     session_manager = get_session_manager(driver)
     if not session_manager:
         logger.error("Session manager not available")
         return {"error": "Session manager unavailable"}
->>>>>>> a09be3e4
     
     # Get the session ID
     session_id = session['id']
