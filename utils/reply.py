import logging
<<<<<<< HEAD

# Set up logging
=======
import json
from utils.session_manager import get_session_manager
from utils.resolve_variable import process_variables, resolve_variable
from engine import get_neo4j_driver

>>>>>>> a09be3e4
logger = logging.getLogger(__name__)

def reply(session, input_data):
    """
    Simply forwards a response to the user in the chat window
    
    Args:
        session: The current session object containing session_id
        input_data: Dict containing:
            - response: The text to display to the user
            - or:
            - reply: The text to display to the user
    
    Returns:
        The reply that was sent
    """
<<<<<<< HEAD
    # Extract the reply to send to the user
=======
>>>>>>> a09be3e4
    logger.info(f"Reply function received input_data: {input_data}")
    
    # Get the Neo4j driver
    driver = get_neo4j_driver()
    if not driver:
        logger.error("Neo4j driver not available")
        return {"error": "Neo4j connection unavailable"}
    
    # Get the session manager
    session_manager = get_session_manager(driver)
    if not session_manager:
        logger.error("Session manager not available")
        return {"error": "Session manager unavailable"}
    
    # Get the session_id
    session_id = session['id']
    
    # First process the entire input data for any variable references
    input_data = process_variables(driver, session_id, input_data)
    
    # Handle either 'response' or 'reply' field
    if 'response' in input_data:
        reply_text = input_data['response']
    else:
        reply_text = input_data.get('reply', '')
    
    # Process any variable references in the reply text
    # This is a second check to make sure any nested variables are resolved
    if isinstance(reply_text, str) and '@{' in reply_text:
        # Handle SESSION_ID special case first
        if 'SESSION_ID' in reply_text:
            reply_text = reply_text.replace('SESSION_ID', session_id)
            logger.info(f"Replaced SESSION_ID in reply_text: {reply_text}")
        
        # Process variable references
        resolved_text = process_variables(driver, session_id, reply_text)
        
        # Check if resolution was successful
        if resolved_text != reply_text:
            logger.info(f"Successfully resolved variables: {reply_text} -> {resolved_text}")
            reply_text = resolved_text
        else:
            logger.warning(f"Failed to resolve variables in: {reply_text}")
            
            # Try direct resolution as a fallback
            # This is helpful for cases like @{SESSION_ID}.step_id.key
            if reply_text.startswith('@{') and reply_text.endswith('}'):
                # Try direct resolution since it's a complete variable reference
                direct_result = resolve_variable(driver, session_id, reply_text)
                if direct_result != reply_text:
                    logger.info(f"Direct resolution successful: {reply_text} -> {direct_result}")
                    reply_text = direct_result
    
<<<<<<< HEAD
    # If we still don't have a reply, extract it from input_data
    if 'reply' not in input_data:
        reply_text = "I don't have a specific reply to share right now."
    else:
        reply_text = input_data['reply']
    
    logger.info(f"Final reply text: {reply_text}")
    
    try:
        # Safely update the session with the reply
        # This will be sent to the front-end to display to the user
        session['last_reply'] = reply_text
        logger.info(f"Set session last_reply to: {reply_text}")
        
        # Store a formatted message for the chat history
        if 'chat_history' not in session:
            session['chat_history'] = []
            
        session['chat_history'].append({
            'role': 'assistant',
            'content': reply_text
        })
    except Exception as e:
        # If we can't update the session directly, just log it
        # This could happen if we're in a background thread
        logger.error(f"Error updating session: {str(e)}")
        # But still return the reply text so the caller can handle it
=======
    # If the reply is empty, provide a fallback
    if not reply_text or reply_text.startswith('.'):
        reply_text = "I'm sorry, I wasn't able to generate a proper response. Could you please try again?"
        logger.warning("Empty or invalid reply text, using fallback message")
    
    # Final check for unresolved variables, just in case
    if isinstance(reply_text, str) and '@{' in reply_text:
        logger.warning(f"Still have unresolved variables in: {reply_text}")
        
        # Try manual extraction and resolution as a last resort
        if reply_text.startswith('@{') and '}' in reply_text:
            # Extract the variable parts manually
            var_content = reply_text.split('@{')[1].split('}')[0]
            logger.info(f"Extracted variable content: {var_content}")
            
            parts = var_content.split('.')
            if len(parts) >= 3:
                # Format: session_id.step_id.key
                target_session_id = parts[0]
                step_id = parts[1]
                key = parts[2]
                
                # Access memory directly
                try:
                    memory = session_manager.get_memory(target_session_id)
                    if step_id in memory and memory[step_id] and len(memory[step_id]) > 0:
                        latest_output = memory[step_id][-1]
                        if key in latest_output:
                            value = latest_output[key]
                            logger.info(f"Manual resolution successful: {reply_text} -> {value}")
                            reply_text = value
                except Exception as e:
                    logger.error(f"Manual resolution failed: {str(e)}")
    
    logger.info(f"Final reply text: {reply_text}")
    
    # Get the current step ID for proper storage
    current_step_id = "unknown"
    try:
        status = session_manager.get_session_status(session_id)
        if 'next_steps' in status and status['next_steps'] and len(status['next_steps']) > 0:
            current_step_id = status['next_steps'][0]
    except Exception as e:
        logger.warning(f"Failed to get current step ID: {str(e)}")
    
    # Store this reply in the session memory
    step_id = f"reply-{current_step_id}"
    session_manager.store_memory(session_id, step_id, {'reply': reply_text})
    
    # Add the reply to chat history
    session_manager.add_assistant_message(session_id, reply_text)
>>>>>>> a09be3e4
    
    # Make sure we're not waiting for input from the user
    session_manager.set_session_status(session_id, 'active')
    
    return {
        'reply': reply_text
    }

# Alias for the reply function to match the Neo4j workflow
def respond(session, input_data):
    """
    Alias for the reply function to match the Neo4j workflow
    
    Args:
        session: The current session object
        input_data: The input data to process
        
    Returns:
        The reply that was sent
    """
<<<<<<< HEAD
    logger.info(f"Respond function received input_data: {input_data}")
    
    # Check if we received an unprocessed variable reference
    if 'response' in input_data and isinstance(input_data['response'], str):
        response_text = input_data['response']
        
        # Check if it's an unprocessed variable reference to generation
        if '@{generate-answer}.generation' in response_text:
            logger.info("Detected unprocessed variable reference to generation")
            
            # Try to get the generation directly from session
            if 'generation' in session:
                logger.info(f"Using generation from session: {session['generation']}")
                input_data['response'] = session['generation']
            else:
                # Fallback to a default message if generation is missing
                logger.warning("Generation not found in session, using fallback message")
                input_data['response'] = "I'm sorry, I wasn't able to generate a proper response. Could you please try again?"
    
    # Rename 'response' to 'reply' for the reply function
    if 'response' in input_data:
        input_data['reply'] = input_data.pop('response')
    
    logger.info(f"Processed input data: {input_data}")
    
    # Call the reply function
=======
>>>>>>> a09be3e4
    return reply(session, input_data)<|MERGE_RESOLUTION|>--- conflicted
+++ resolved
@@ -1,14 +1,9 @@
 import logging
-<<<<<<< HEAD
-
-# Set up logging
-=======
 import json
 from utils.session_manager import get_session_manager
 from utils.resolve_variable import process_variables, resolve_variable
 from engine import get_neo4j_driver
 
->>>>>>> a09be3e4
 logger = logging.getLogger(__name__)
 
 def reply(session, input_data):
@@ -25,10 +20,6 @@
     Returns:
         The reply that was sent
     """
-<<<<<<< HEAD
-    # Extract the reply to send to the user
-=======
->>>>>>> a09be3e4
     logger.info(f"Reply function received input_data: {input_data}")
     
     # Get the Neo4j driver
@@ -82,35 +73,6 @@
                     logger.info(f"Direct resolution successful: {reply_text} -> {direct_result}")
                     reply_text = direct_result
     
-<<<<<<< HEAD
-    # If we still don't have a reply, extract it from input_data
-    if 'reply' not in input_data:
-        reply_text = "I don't have a specific reply to share right now."
-    else:
-        reply_text = input_data['reply']
-    
-    logger.info(f"Final reply text: {reply_text}")
-    
-    try:
-        # Safely update the session with the reply
-        # This will be sent to the front-end to display to the user
-        session['last_reply'] = reply_text
-        logger.info(f"Set session last_reply to: {reply_text}")
-        
-        # Store a formatted message for the chat history
-        if 'chat_history' not in session:
-            session['chat_history'] = []
-            
-        session['chat_history'].append({
-            'role': 'assistant',
-            'content': reply_text
-        })
-    except Exception as e:
-        # If we can't update the session directly, just log it
-        # This could happen if we're in a background thread
-        logger.error(f"Error updating session: {str(e)}")
-        # But still return the reply text so the caller can handle it
-=======
     # If the reply is empty, provide a fallback
     if not reply_text or reply_text.startswith('.'):
         reply_text = "I'm sorry, I wasn't able to generate a proper response. Could you please try again?"
@@ -162,7 +124,6 @@
     
     # Add the reply to chat history
     session_manager.add_assistant_message(session_id, reply_text)
->>>>>>> a09be3e4
     
     # Make sure we're not waiting for input from the user
     session_manager.set_session_status(session_id, 'active')
@@ -183,33 +144,4 @@
     Returns:
         The reply that was sent
     """
-<<<<<<< HEAD
-    logger.info(f"Respond function received input_data: {input_data}")
-    
-    # Check if we received an unprocessed variable reference
-    if 'response' in input_data and isinstance(input_data['response'], str):
-        response_text = input_data['response']
-        
-        # Check if it's an unprocessed variable reference to generation
-        if '@{generate-answer}.generation' in response_text:
-            logger.info("Detected unprocessed variable reference to generation")
-            
-            # Try to get the generation directly from session
-            if 'generation' in session:
-                logger.info(f"Using generation from session: {session['generation']}")
-                input_data['response'] = session['generation']
-            else:
-                # Fallback to a default message if generation is missing
-                logger.warning("Generation not found in session, using fallback message")
-                input_data['response'] = "I'm sorry, I wasn't able to generate a proper response. Could you please try again?"
-    
-    # Rename 'response' to 'reply' for the reply function
-    if 'response' in input_data:
-        input_data['reply'] = input_data.pop('response')
-    
-    logger.info(f"Processed input data: {input_data}")
-    
-    # Call the reply function
-=======
->>>>>>> a09be3e4
     return reply(session, input_data)